version: 4.3.0.{build}
image: Visual Studio 2019 preview
clone_folder: c:\projects\nlog
configuration: Release
platform: Any CPU
dotnet_csproj:
  patch: true
  file: '**\*.csproj'
  assembly_version: '4.0.0.0'
  file_version: '{version}'
  package_version: '4.3.0'
  informational_version: '4.3.0'
  version: '4.3.0'
skip_tags: true
build_script:	
  - ps: msbuild /t:restore,build /p:Configuration=Release /p:IncludeSymbols=true /p:SymbolPackageFormat=snupkg /maxcpucount /v:m
test_script:
  - nuget.exe install OpenCover -ExcludeVersion
  - OpenCover\tools\OpenCover.Console.exe -register:user -target:"%xunit20%\xunit.console.x86.exe" -targetargs:"\"c:\projects\nlog\NLog.Windows.Forms.Tests\bin\Release\net452\NLog.Windows.Forms.Tests.dll\" -appveyor -noshadow"  -returntargetcode -filter:"+[NLog.Windows.Forms]*" -excludebyattribute:*.ExcludeFromCodeCoverage* -hideskipped:All -output:coverage.xml
  - "SET PATH=C:\\Python34;C:\\Python34\\Scripts;%PATH%"
  - pip install codecov
  - codecov -f "coverage.xml"
 
artifacts:
  - path: '**\NLog.*.nupkg'
  - path: '**\NLog.*.snupkg'

<<<<<<< HEAD
# deploy:
# - provider: NuGet
#   api_key:
#     secure: DtVDH1ZfIR8E2oDLeSPxfn0WFXw3MCv4WhLkkQQl9LfEHswb5sdxdCYodNKhrKik
#   on:
#     branch: master


environment:
  DOTNET_VERSION: 3.0.100-preview7-012821

install:
  - ps: .\install.ps1
=======
deploy:
- provider: NuGet
  api_key:
    secure: N/3SLEg4r4QlbIVrI6epIHgv2KfwkwkrIUeLRyqS8D3AkC29Ql86NMkHxWOfcmUM
  on:
    branch: master
>>>>>>> 1b3eb247
<|MERGE_RESOLUTION|>--- conflicted
+++ resolved
@@ -25,25 +25,9 @@
   - path: '**\NLog.*.nupkg'
   - path: '**\NLog.*.snupkg'
 
-<<<<<<< HEAD
-# deploy:
-# - provider: NuGet
-#   api_key:
-#     secure: DtVDH1ZfIR8E2oDLeSPxfn0WFXw3MCv4WhLkkQQl9LfEHswb5sdxdCYodNKhrKik
-#   on:
-#     branch: master
-
-
-environment:
-  DOTNET_VERSION: 3.0.100-preview7-012821
-
-install:
-  - ps: .\install.ps1
-=======
 deploy:
 - provider: NuGet
   api_key:
     secure: N/3SLEg4r4QlbIVrI6epIHgv2KfwkwkrIUeLRyqS8D3AkC29Ql86NMkHxWOfcmUM
   on:
-    branch: master
->>>>>>> 1b3eb247
+    branch: master