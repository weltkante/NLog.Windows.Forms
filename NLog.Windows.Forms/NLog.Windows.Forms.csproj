--- conflicted
+++ resolved
@@ -1,4 +1,3 @@
-<<<<<<< HEAD
 ﻿<?xml version="1.0" encoding="utf-8"?>
 <Project ToolsVersion="12.0" DefaultTargets="Build" xmlns="http://schemas.microsoft.com/developer/msbuild/2003">
   <Import Project="$(MSBuildExtensionsPath)\$(MSBuildToolsVersion)\Microsoft.Common.props" Condition="Exists('$(MSBuildExtensionsPath)\$(MSBuildToolsVersion)\Microsoft.Common.props')" />
@@ -75,83 +74,6 @@
     <None Include="packages.config" />
   </ItemGroup>
   <Import Project="$(MSBuildToolsPath)\Microsoft.CSharp.targets" />
-=======
-﻿<?xml version="1.0" encoding="utf-8"?>
-<Project ToolsVersion="12.0" DefaultTargets="Build" xmlns="http://schemas.microsoft.com/developer/msbuild/2003">
-  <Import Project="$(MSBuildExtensionsPath)\$(MSBuildToolsVersion)\Microsoft.Common.props" Condition="Exists('$(MSBuildExtensionsPath)\$(MSBuildToolsVersion)\Microsoft.Common.props')" />
-  <PropertyGroup>
-    <Configuration Condition=" '$(Configuration)' == '' ">Debug</Configuration>
-    <Platform Condition=" '$(Platform)' == '' ">AnyCPU</Platform>
-    <ProjectGuid>{EB5C7E87-C5F4-43FC-AC71-BE0A22F5B932}</ProjectGuid>
-    <OutputType>Library</OutputType>
-    <AppDesignerFolder>Properties</AppDesignerFolder>
-    <RootNamespace>NLog.Windows.Forms</RootNamespace>
-    <AssemblyName>NLog.Windows.Forms</AssemblyName>
-    <TargetFrameworkVersion>v3.5</TargetFrameworkVersion>
-    <FileAlignment>512</FileAlignment>
-    <SolutionDir Condition="$(SolutionDir) == '' Or $(SolutionDir) == '*Undefined*'">..\</SolutionDir>
-    <RestorePackages>true</RestorePackages>
-  </PropertyGroup>
-  <PropertyGroup Condition=" '$(Configuration)|$(Platform)' == 'Debug|AnyCPU' ">
-    <DebugSymbols>true</DebugSymbols>
-    <DebugType>full</DebugType>
-    <Optimize>false</Optimize>
-    <OutputPath>bin\Debug\</OutputPath>
-    <DefineConstants>DEBUG;TRACE</DefineConstants>
-    <ErrorReport>prompt</ErrorReport>
-    <WarningLevel>4</WarningLevel>
-    <TreatWarningsAsErrors>true</TreatWarningsAsErrors>
-    <DocumentationFile>bin\Debug\NLog.Windows.Forms.XML</DocumentationFile>
-  </PropertyGroup>
-  <PropertyGroup Condition=" '$(Configuration)|$(Platform)' == 'Release|AnyCPU' ">
-    <DebugType>pdbonly</DebugType>
-    <Optimize>true</Optimize>
-    <OutputPath>bin\Release\</OutputPath>
-    <DefineConstants>TRACE</DefineConstants>
-    <ErrorReport>prompt</ErrorReport>
-    <WarningLevel>4</WarningLevel>
-    <TreatWarningsAsErrors>true</TreatWarningsAsErrors>
-    <DocumentationFile>bin\Release\NLog.Windows.Forms.XML</DocumentationFile>
-  </PropertyGroup>
-  <PropertyGroup>
-    <SignAssembly>true</SignAssembly>
-  </PropertyGroup>
-  <PropertyGroup>
-    <AssemblyOriginatorKeyFile>NLog.snk</AssemblyOriginatorKeyFile>
-  </PropertyGroup>
-  <ItemGroup>
-    <Reference Include="NLog, Version=4.0.0.0, Culture=neutral, PublicKeyToken=5120e14c03d0593c, processorArchitecture=MSIL">
-      <HintPath>..\packages\NLog.4.0.0\lib\net35\NLog.dll</HintPath>
-      <Private>True</Private>
-    </Reference>
-    <Reference Include="System" />
-    <Reference Include="System.Core" />
-    <Reference Include="System.Drawing" />
-    <Reference Include="System.Windows.Forms" />
-    <Reference Include="System.Xml.Linq" />
-    <Reference Include="System.Data.DataSetExtensions" />
-    <Reference Include="System.Data" />
-    <Reference Include="System.Xml" />
-  </ItemGroup>
-  <ItemGroup>
-    <Compile Include="RichTextBoxWordColoringRule.cs" />
-    <Compile Include="RichTextBoxRowColoringRule.cs" />
-    <Compile Include="FormControlTarget.cs" />
-    <Compile Include="FormHelper.cs" />
-    <Compile Include="MessageBoxTarget.cs" />
-    <Compile Include="Properties\AssemblyInfo.cs" />
-    <Compile Include="RichTextBoxTarget.cs" />
-    <Compile Include="RichTextBoxTargetMessageRetentionStrategy.cs" />
-  </ItemGroup>
-  <ItemGroup>
-    <EmbeddedResource Include="Resources\NLog.ico" />
-  </ItemGroup>
-  <ItemGroup>
-    <None Include="NLog.snk" />
-    <None Include="packages.config" />
-  </ItemGroup>
-  <Import Project="$(MSBuildToolsPath)\Microsoft.CSharp.targets" />
->>>>>>> 68f1a648
   <!-- To modify your build process, add your task inside one of the targets below and uncomment it. 
        Other similar extension points exist, see Microsoft.Common.targets.
   <Target Name="BeforeBuild">
